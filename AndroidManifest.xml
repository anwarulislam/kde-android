<?xml version="1.0" encoding="utf-8"?>
<manifest xmlns:android="http://schemas.android.com/apk/res/android"
    package="org.kde.kdeconnect_tp"
<<<<<<< HEAD
    android:versionCode="1650"
    android:versionName="1.6.5">
=======
    android:versionCode="1621"
    android:versionName="1.6.2">
>>>>>>> 569ae488

    <uses-sdk android:minSdkVersion="9"
              android:targetSdkVersion="25" />

    <supports-screens
        android:anyDensity="true"
        android:largeScreens="true"
        android:normalScreens="true"
        android:smallScreens="true"
        android:xlargeScreens="true" />

    <uses-feature android:name="android.hardware.telephony" android:required="false" />

    <uses-permission android:name="android.permission.RECEIVE_BOOT_COMPLETED" />
    <uses-permission android:name="android.permission.INTERNET" />
    <!--<uses-permission android:name="android.permission.BLUETOOTH" />-->
    <!--<uses-permission android:name="android.permission.BLUETOOTH_ADMIN" />-->
    <uses-permission android:name="android.permission.ACCESS_NETWORK_STATE" />
    <uses-permission android:name="android.permission.CHANGE_WIFI_MULTICAST_STATE" />
    <uses-permission android:name="android.permission.BATTERY_STATS" />
    <uses-permission android:name="android.permission.READ_PHONE_STATE" android:required="false" />
    <uses-permission android:name="android.permission.RECEIVE_SMS" android:required="false" />
    <uses-permission android:name="android.permission.SEND_SMS" android:required="false" />
    <uses-permission android:name="android.permission.READ_CONTACTS" />
    <uses-permission android:name="android.permission.READ_EXTERNAL_STORAGE" />
    <uses-permission android:name="android.permission.WRITE_EXTERNAL_STORAGE" />
    <uses-permission android:name="android.permission.DOWNLOAD_WITHOUT_NOTIFICATION" />

    <application
        android:allowBackup="true"
        android:icon="@drawable/icon"
        android:supportsRtl="true"
        android:label="KDE Connect"
        android:theme="@style/KdeConnectTheme"
        >

        <service
            android:name="org.kde.kdeconnect.BackgroundService"
            android:enabled="true" >
        </service>

        <service android:name="org.kde.kdeconnect.Plugins.RemoteKeyboardPlugin.RemoteKeyboardService"
            android:label="KDE Connect Remote Keyboard"
            android:permission="android.permission.BIND_INPUT_METHOD">
            <intent-filter>
                <action android:name="android.view.InputMethod" />
            </intent-filter>
            <meta-data android:name="android.view.im" android:resource="@xml/remotekeyboardplugin_method" />
        </service>

        <activity
            android:name="org.kde.kdeconnect.UserInterface.MaterialActivity"
            android:label="KDE Connect"
            android:theme="@style/KdeConnectTheme.NoActionBar">
            <intent-filter>
                <action android:name="android.intent.action.MAIN" />
                <category android:name="android.intent.category.LAUNCHER" />
            </intent-filter>
        </activity>

        <activity
            android:name="org.kde.kdeconnect.UserInterface.SettingsActivity"
            android:label="@string/device_menu_plugins"
            android:parentActivityName="org.kde.kdeconnect.UserInterface.MaterialActivity" >
            <meta-data
                android:name="android.support.PARENT_ACTIVITY"
                android:value="org.kde.kdeconnect.UserInterface.MaterialActivity" />
        </activity>
        <activity
            android:name="org.kde.kdeconnect.UserInterface.CustomDevicesActivity"
            android:label="@string/custom_devices_settings"
            android:parentActivityName="org.kde.kdeconnect.UserInterface.MaterialActivity" >
            <meta-data
                android:name="android.support.PARENT_ACTIVITY"
                android:value="org.kde.kdeconnect.UserInterface.MaterialActivity" />
        </activity>
        <activity
            android:name="org.kde.kdeconnect.Plugins.SharePlugin.SendFileActivity"
            android:label="KDE Connect"
            android:parentActivityName="org.kde.kdeconnect.UserInterface.MaterialActivity" >
            <meta-data
                android:name="android.support.PARENT_ACTIVITY"
                android:value="org.kde.kdeconnect.UserInterface.MaterialActivity" />
        </activity>
        <activity
            android:name="org.kde.kdeconnect.UserInterface.PluginSettingsActivity"
            android:label="@string/device_menu_plugins"
            android:parentActivityName="org.kde.kdeconnect.UserInterface.SettingsActivity" >
            <meta-data
                android:name="android.support.PARENT_ACTIVITY"
                android:value="org.kde.kdeconnect.UserInterface.SettingsActivity" />
        </activity>
        <activity
            android:name="org.kde.kdeconnect.Plugins.SharePlugin.ShareSettingsActivity"
            android:label="@string/device_menu_plugins"
            android:parentActivityName="org.kde.kdeconnect.UserInterface.SettingsActivity" >
            <meta-data
                android:name="android.support.PARENT_ACTIVITY"
                android:value="org.kde.kdeconnect.Plugins.SharePlugin.ShareSettingsActivity" />
        </activity>



        <receiver android:name="org.kde.kdeconnect.KdeConnectBroadcastReceiver" >
            <intent-filter>
                <action android:name="android.intent.action.PACKAGE_REPLACED" />

                <data
                    android:host="kdeconnect"
                    android:path="/"
                    android:scheme="package" />
            </intent-filter>
            <intent-filter>
                <action android:name="android.intent.action.BOOT_COMPLETED" />
            </intent-filter>
            <intent-filter>
                <action android:name="android.net.conn.CONNECTIVITY_CHANGE" />
            </intent-filter>
            <intent-filter>
                <action android:name="android.net.wifi.WIFI_STATE_CHANGED" />
            </intent-filter>
            <!--
            <intent-filter>
                <action android:name="android.provider.Telephony.SMS_RECEIVED" />
            </intent-filter>
            <intent-filter>
                <action android:name="android.intent.action.PHONE_STATE" />
            </intent-filter>
            <intent-filter>
                <action android:name="android.intent.action.BATTERY_CHANGED" />
            </intent-filter>
            -->
        </receiver>

        <activity
            android:name="org.kde.kdeconnect.Plugins.FindMyPhonePlugin.FindMyPhoneActivity"
            android:label="@string/findmyphone_title"
            android:configChanges="orientation|screenSize"
            android:excludeFromRecents="true"
            android:launchMode="singleInstance">
        </activity>

        <!-- Plugin-related activities and services -->

        <activity
            android:name="org.kde.kdeconnect.Plugins.MprisPlugin.MprisActivity"
            android:label="@string/remote_control"
            android:parentActivityName="org.kde.kdeconnect.UserInterface.MaterialActivity"
            >
            <meta-data
                android:name="android.support.PARENT_ACTIVITY"
                android:value="org.kde.kdeconnect.UserInterface.MaterialActivity" />
        </activity>
        <activity
            android:name="org.kde.kdeconnect.Plugins.RunCommandPlugin.RunCommandActivity"
            android:label="@string/remote_control"
            android:parentActivityName="org.kde.kdeconnect.UserInterface.MaterialActivity"
            >
            <meta-data
                android:name="android.support.PARENT_ACTIVITY"
                android:value="org.kde.kdeconnect.UserInterface.MaterialActivity" />
        </activity>
        <activity
            android:name="org.kde.kdeconnect.Plugins.MousePadPlugin.MousePadActivity"
            android:configChanges="orientation|keyboardHidden|screenSize"
            android:label="@string/remote_control"
            android:parentActivityName="org.kde.kdeconnect.UserInterface.MaterialActivity"
            android:windowSoftInputMode="stateHidden|adjustResize" >
            <meta-data
                android:name="android.support.PARENT_ACTIVITY"
                android:value="org.kde.kdeconnect.UserInterface.MaterialActivity" />
        </activity>
        <activity
            android:name="org.kde.kdeconnect.Plugins.SharePlugin.ShareActivity"
            android:label="KDE Connect"
            >
            <intent-filter>
                <action android:name="android.intent.action.SEND" />

                <category android:name="android.intent.category.DEFAULT" />

                <data android:mimeType="*/*" />
            </intent-filter>
            <intent-filter>
                <action android:name="android.intent.action.SEND_MULTIPLE" />

                <category android:name="android.intent.category.DEFAULT" />

                <data android:mimeType="*/*" />
            </intent-filter>
        </activity>
        <service
            android:name="org.kde.kdeconnect.Plugins.NotificationsPlugin.NotificationReceiver"
            android:permission="android.permission.BIND_NOTIFICATION_LISTENER_SERVICE" >
            <intent-filter>
                <action android:name="android.service.notification.NotificationListenerService" />
            </intent-filter>
        </service>

        <activity
            android:name="org.kde.kdeconnect.Plugins.NotificationsPlugin.NotificationFilterActivity"
            android:label="@string/title_activity_notification_filter"
            android:parentActivityName="org.kde.kdeconnect.UserInterface.PluginSettingsActivity" >
            <meta-data
                android:name="android.support.PARENT_ACTIVITY"
                android:value="org.kde.kdeconnect.UserInterface.PluginSettingsActivity" />
        </activity>


    </application>

</manifest><|MERGE_RESOLUTION|>--- conflicted
+++ resolved
@@ -1,13 +1,8 @@
 <?xml version="1.0" encoding="utf-8"?>
 <manifest xmlns:android="http://schemas.android.com/apk/res/android"
     package="org.kde.kdeconnect_tp"
-<<<<<<< HEAD
     android:versionCode="1650"
     android:versionName="1.6.5">
-=======
-    android:versionCode="1621"
-    android:versionName="1.6.2">
->>>>>>> 569ae488
 
     <uses-sdk android:minSdkVersion="9"
               android:targetSdkVersion="25" />
