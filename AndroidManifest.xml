<?xml version="1.0" encoding="utf-8"?>
<manifest xmlns:android="http://schemas.android.com/apk/res/android"
    package="org.kde.kdeconnect_tp"
<<<<<<< HEAD
    android:versionCode="1692"
    android:versionName="1.7 Beta">
=======
    android:versionCode="1660"
    android:versionName="1.6.6">
>>>>>>> 45b09a04

    <uses-sdk android:minSdkVersion="9"
              android:targetSdkVersion="25" />

    <supports-screens
        android:anyDensity="true"
        android:largeScreens="true"
        android:normalScreens="true"
        android:smallScreens="true"
        android:xlargeScreens="true" />

    <uses-feature android:name="android.hardware.telephony" android:required="false" />

    <uses-permission android:name="android.permission.RECEIVE_BOOT_COMPLETED" />
    <uses-permission android:name="android.permission.INTERNET" />
    <!--<uses-permission android:name="android.permission.BLUETOOTH" />-->
    <!--<uses-permission android:name="android.permission.BLUETOOTH_ADMIN" />-->
    <uses-permission android:name="android.permission.ACCESS_NETWORK_STATE" />
    <uses-permission android:name="android.permission.CHANGE_WIFI_MULTICAST_STATE" />
    <uses-permission android:name="android.permission.BATTERY_STATS" />
    <uses-permission android:name="android.permission.READ_PHONE_STATE" android:required="false" />
    <uses-permission android:name="android.permission.RECEIVE_SMS" android:required="false" />
    <uses-permission android:name="android.permission.SEND_SMS" android:required="false" />
    <uses-permission android:name="android.permission.READ_SMS" android:required="false" />
    <uses-permission android:name="android.permission.READ_CONTACTS" />
    <uses-permission android:name="android.permission.READ_EXTERNAL_STORAGE" />
    <uses-permission android:name="android.permission.WRITE_EXTERNAL_STORAGE" />
    <uses-permission android:name="android.permission.DOWNLOAD_WITHOUT_NOTIFICATION" />

    <application
        android:allowBackup="true"
        android:icon="@drawable/icon"
        android:label="KDE Connect"
        android:supportsRtl="true"
        android:theme="@style/KdeConnectTheme"
        >

        <service
            android:name="org.kde.kdeconnect.BackgroundService"
            android:enabled="true" >
        </service>

        <service android:name="org.kde.kdeconnect.Plugins.RemoteKeyboardPlugin.RemoteKeyboardService"
            android:label="KDE Connect Remote Keyboard"
            android:permission="android.permission.BIND_INPUT_METHOD">
            <intent-filter>
                <action android:name="android.view.InputMethod" />
            </intent-filter>
            <meta-data android:name="android.view.im" android:resource="@xml/remotekeyboardplugin_method" />
        </service>

        <activity
            android:name="org.kde.kdeconnect.UserInterface.MaterialActivity"
            android:label="KDE Connect"
            android:theme="@style/KdeConnectTheme.NoActionBar">
            <intent-filter>
                <action android:name="android.intent.action.MAIN" />
                <category android:name="android.intent.category.LAUNCHER" />
            </intent-filter>
        </activity>

        <activity
            android:name="org.kde.kdeconnect.UserInterface.SettingsActivity"
            android:label="@string/device_menu_plugins"
            android:parentActivityName="org.kde.kdeconnect.UserInterface.MaterialActivity" >
            <meta-data
                android:name="android.support.PARENT_ACTIVITY"
                android:value="org.kde.kdeconnect.UserInterface.MaterialActivity" />
        </activity>
        <activity
            android:name="org.kde.kdeconnect.UserInterface.CustomDevicesActivity"
            android:label="@string/custom_devices_settings"
            android:parentActivityName="org.kde.kdeconnect.UserInterface.MaterialActivity" >
            <meta-data
                android:name="android.support.PARENT_ACTIVITY"
                android:value="org.kde.kdeconnect.UserInterface.MaterialActivity" />
        </activity>
        <activity
            android:name="org.kde.kdeconnect.Plugins.SharePlugin.SendFileActivity"
            android:label="KDE Connect"
            android:parentActivityName="org.kde.kdeconnect.UserInterface.MaterialActivity" >
            <meta-data
                android:name="android.support.PARENT_ACTIVITY"
                android:value="org.kde.kdeconnect.UserInterface.MaterialActivity" />
        </activity>
        <activity
            android:name="org.kde.kdeconnect.UserInterface.PluginSettingsActivity"
            android:label="@string/device_menu_plugins"
            android:parentActivityName="org.kde.kdeconnect.UserInterface.SettingsActivity" >
            <meta-data
                android:name="android.support.PARENT_ACTIVITY"
                android:value="org.kde.kdeconnect.UserInterface.SettingsActivity" />
        </activity>
        <activity
            android:name="org.kde.kdeconnect.Plugins.SharePlugin.ShareSettingsActivity"
            android:label="@string/device_menu_plugins"
            android:parentActivityName="org.kde.kdeconnect.UserInterface.SettingsActivity" >
            <meta-data
                android:name="android.support.PARENT_ACTIVITY"
                android:value="org.kde.kdeconnect.Plugins.SharePlugin.ShareSettingsActivity" />
        </activity>



        <receiver android:name="org.kde.kdeconnect.KdeConnectBroadcastReceiver" >
            <intent-filter>
                <action android:name="android.intent.action.PACKAGE_REPLACED" />

                <data
                    android:host="kdeconnect"
                    android:path="/"
                    android:scheme="package" />
            </intent-filter>
            <intent-filter>
                <action android:name="android.intent.action.BOOT_COMPLETED" />
            </intent-filter>
            <intent-filter>
                <action android:name="android.net.conn.CONNECTIVITY_CHANGE" />
            </intent-filter>
            <intent-filter>
                <action android:name="android.net.wifi.WIFI_STATE_CHANGED" />
            </intent-filter>
            <!--
            <intent-filter>
                <action android:name="android.provider.Telephony.SMS_RECEIVED" />
            </intent-filter>
            <intent-filter>
                <action android:name="android.intent.action.PHONE_STATE" />
            </intent-filter>
            <intent-filter>
                <action android:name="android.intent.action.BATTERY_CHANGED" />
            </intent-filter>
            -->
        </receiver>

        <activity
            android:name="org.kde.kdeconnect.Plugins.FindMyPhonePlugin.FindMyPhoneActivity"
            android:configChanges="orientation|screenSize"
            android:excludeFromRecents="true"
            android:label="@string/findmyphone_title"
            android:launchMode="singleInstance">
        </activity>

        <!-- Plugin-related activities and services -->

        <activity
            android:name="org.kde.kdeconnect.Plugins.MprisPlugin.MprisActivity"
            android:label="@string/remote_control"
            android:parentActivityName="org.kde.kdeconnect.UserInterface.MaterialActivity"
            >
            <meta-data
                android:name="android.support.PARENT_ACTIVITY"
                android:value="org.kde.kdeconnect.UserInterface.MaterialActivity" />
        </activity>
        <activity
            android:name="org.kde.kdeconnect.Plugins.RunCommandPlugin.RunCommandActivity"
            android:label="@string/remote_control"
            android:parentActivityName="org.kde.kdeconnect.UserInterface.MaterialActivity"
            >
            <meta-data
                android:name="android.support.PARENT_ACTIVITY"
                android:value="org.kde.kdeconnect.UserInterface.MaterialActivity" />
        </activity>
        <activity
            android:name="org.kde.kdeconnect.Plugins.MousePadPlugin.MousePadActivity"
            android:configChanges="orientation|keyboardHidden|screenSize"
            android:label="@string/remote_control"
            android:parentActivityName="org.kde.kdeconnect.UserInterface.MaterialActivity"
            android:windowSoftInputMode="stateHidden|adjustResize" >
            <meta-data
                android:name="android.support.PARENT_ACTIVITY"
                android:value="org.kde.kdeconnect.UserInterface.MaterialActivity" />
        </activity>
        <activity
            android:name="org.kde.kdeconnect.Plugins.SharePlugin.ShareActivity"
            android:label="KDE Connect"
            >
            <intent-filter>
                <action android:name="android.intent.action.SEND" />

                <category android:name="android.intent.category.DEFAULT" />

                <data android:mimeType="*/*" />
            </intent-filter>
            <intent-filter>
                <action android:name="android.intent.action.SEND_MULTIPLE" />

                <category android:name="android.intent.category.DEFAULT" />

                <data android:mimeType="*/*" />
            </intent-filter>
            <meta-data
                android:name="android.service.chooser.chooser_target_service"
                android:value="org.kde.kdeconnect.Plugins.SharePlugin.ShareChooserTargetService" />
        </activity>
        <service
            android:name="org.kde.kdeconnect.Plugins.NotificationsPlugin.NotificationReceiver"
            android:permission="android.permission.BIND_NOTIFICATION_LISTENER_SERVICE" >
            <intent-filter>
                <action android:name="android.service.notification.NotificationListenerService" />
            </intent-filter>
        </service>
        <service
            android:name="org.kde.kdeconnect.Plugins.SharePlugin.ShareChooserTargetService"
            android:permission="android.permission.BIND_CHOOSER_TARGET_SERVICE">
            <intent-filter>
                <action android:name="android.service.chooser.ChooserTargetService" />
            </intent-filter>
            </service>

        <activity
            android:name="org.kde.kdeconnect.Plugins.NotificationsPlugin.NotificationFilterActivity"
            android:label="@string/title_activity_notification_filter"
            android:parentActivityName="org.kde.kdeconnect.UserInterface.PluginSettingsActivity" >
            <meta-data
                android:name="android.support.PARENT_ACTIVITY"
                android:value="org.kde.kdeconnect.UserInterface.PluginSettingsActivity" />
        </activity>


    </application>

</manifest><|MERGE_RESOLUTION|>--- conflicted
+++ resolved
@@ -1,13 +1,8 @@
 <?xml version="1.0" encoding="utf-8"?>
 <manifest xmlns:android="http://schemas.android.com/apk/res/android"
     package="org.kde.kdeconnect_tp"
-<<<<<<< HEAD
-    android:versionCode="1692"
-    android:versionName="1.7 Beta">
-=======
-    android:versionCode="1660"
-    android:versionName="1.6.6">
->>>>>>> 45b09a04
+    android:versionCode="1700"
+    android:versionName="1.7">
 
     <uses-sdk android:minSdkVersion="9"
               android:targetSdkVersion="25" />
