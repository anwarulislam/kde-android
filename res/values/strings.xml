--- conflicted
+++ resolved
@@ -272,12 +272,12 @@
     <string name="pref_plugin_mprisreceiver_desc">Control your phones media players from another device</string>
 
     <string name="dark_theme">Dark theme</string>
-<<<<<<< HEAD
+
     <string name="notification_channel_default">Other notifications</string>
     <string name="notification_channel_persistent">Persistent indicator</string>
     <string name="notification_channel_media_control">Media control</string>
     <string name="notification_channel_filetransfer">File transfer</string>
-=======
+
     <string name="mpris_stop">Stop the current player</string>
     <string name="copy_url_to_clipboard">Copy URL to clipboard</string>
     <string name="clipboard_toast">Copied to clipboard</string>
@@ -292,6 +292,5 @@
     <string name="pref_plugin_systemvolume">System volume</string>
     <string name="pref_plugin_systemvolume_desc">Control the system volume of the remote device</string>
     <string name="mute">Mute</string>
->>>>>>> 6db7ffd1
 
 </resources>