--- conflicted
+++ resolved
@@ -292,9 +292,8 @@
     <string name="pref_plugin_systemvolume">System volume</string>
     <string name="pref_plugin_systemvolume_desc">Control the system volume of the remote device</string>
     <string name="mute">Mute</string>
-<<<<<<< HEAD
     <string name="all">All</string>
-=======
+
     <string name="devices">Devices</string>
 
     <string name="settings_rename">Device name</string>
@@ -304,6 +303,5 @@
     <string name="setting_persistent_notification">Show persistent notification</string>
     <string name="setting_persistent_notification_oreo_description">Required by Android since Android 8.0</string>
     <string name="setting_persistent_notification_pie_description">Since Android 9.0, this notification can only be minimized by long tapping on it</string>
->>>>>>> 14d70df5
 
 </resources>