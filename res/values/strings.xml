--- conflicted
+++ resolved
@@ -366,9 +366,7 @@
 
     <string name="findmyphone_preference_key_ringtone" translatable="false">findmyphone_ringtone</string>
     <string name="no_app_for_opening">No suitable app found to open this file</string>
-<<<<<<< HEAD
     <string name="remote_keyboard_service">KDE Connect Remote Keyboard</string>
-=======
     <string name="presenter_pointer">Pointer</string>
->>>>>>> 2595d97f
+
 </resources>