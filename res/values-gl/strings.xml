<?xml version='1.0' encoding='utf-8'?>
<resources>
  <string name="pref_plugin_telephony">Notificador de telefonía</string>
  <string name="pref_plugin_telephony_desc">Envíe notificacións de mensaxes SMS e chamadas.</string>
  <string name="pref_plugin_battery">Informe da batería</string>
  <string name="pref_plugin_battery_desc">Envíe periodicamente un informe sobre o estado da batería.</string>
  <string name="pref_plugin_sftp">Revelador do sistema de ficheiros</string>
  <string name="pref_plugin_clipboard">Sincronización do portapapeis</string>
  <string name="pref_plugin_clipboard_desc">Comparta o contido do portapapeis.</string>
  <string name="pref_plugin_mousepad">Entrada remota</string>
  <string name="pref_plugin_mpris">Controis multimedia</string>
  <string name="pref_plugin_runcommand">Executar unha orde</string>
  <string name="pref_plugin_ping">Ping</string>
  <string name="pref_plugin_ping_desc">Envíe e reciba pings.</string>
  <string name="pref_plugin_notifications">Sincronización de notificacións</string>
  <string name="pref_plugin_notifications_desc">Acceda ás súas notificacións desde outros dispositivos.</string>
  <string name="pref_plugin_sharereceiver">Compartir e recibir</string>
  <string name="pref_plugin_sharereceiver_desc">Comparta ficheiros e enderezos URL entre dispositivos.</string>
  <string name="plugin_not_available">Esta funcionalidade non está dispoñíbel para a súa versión de Android.</string>
  <string name="device_list_empty">Non hai dispositivos.</string>
  <string name="ok">Aceptar</string>
  <string name="cancel">Cancelar</string>
  <string name="open_settings">Abrir a configuración</string>
  <string name="no_permissions">Debe conceder permisos para acceder ás notificacións.</string>
  <string name="send_ping">Enviar un ping</string>
  <string name="open_mpris_controls">Control multimedia</string>
  <string name="open_mousepad">Entrada remota</string>
  <string name="mousepad_info">Mova un dedo na pantalla para mover o cursor. Toque para facer clic, e use dous ou tres dedos para os botóns secundario e central. Prema durante un tempo para arrastrar e soltar.</string>
  <string name="mousepad_double_tap_settings_title">Definir a acción de tocar con dous dedos</string>
  <string name="mousepad_triple_tap_settings_title">Definir a acción de tocar con tres dedos</string>
  <string-array name="mousepad_tap_entries">
    <item>Clic dereito</item>
    <item>Clic central</item>
    <item>Nada</item>
  </string-array>
  <string name="mousepad_double_default">dereita</string>
  <string name="mousepad_triple_default">medio</string>
  <string-array name="mousepad_sensitivity_entries">
<<<<<<< HEAD
    <item>O máis lento</item>
    <item>Lento</item>
    <item>Predeterminado</item>
    <item>Rápido</item>
    <item>O máis rápido</item>
=======
    <item>Slowest</item>
    <item>Above Slowest</item>
    <item>Default</item>
    <item>Above Default</item>
    <item>Fastest</item>
>>>>>>> 4279ae82
  </string-array>
  <string name="category_connected_devices">Dispositivos conectados</string>
  <string name="category_not_paired_devices">Dispositivos dispoñíbeis</string>
  <string name="category_remembered_devices">Dispositivos coñecidos</string>
  <string name="plugins_failed_to_load">Non foi posíbel cargar os seguintes complementos (toque para obter máis información):</string>
  <string name="device_menu_plugins">Configuración do engadido</string>
  <string name="device_menu_unpair">Desemparellarse</string>
  <string name="device_not_reachable">O dispositivo emparellado está fóra do alcance.</string>
  <string name="pair_new_device">Emparellar cun novo dispositivo</string>
  <string name="unknown_device">Dispositivo descoñecido</string>
  <string name="error_not_reachable">Dispositivo fóra do alcance</string>
  <string name="error_already_requested">Xa solicitou emparellarse.</string>
  <string name="error_already_paired">O dispositivo xa está emparellado.</string>
  <string name="error_could_not_send_package">Non foi posíbel enviar o paquete.</string>
  <string name="error_timed_out">Esgotouse o tempo límite</string>
  <string name="error_canceled_by_user">Cancelouno o usuario.</string>
  <string name="error_canceled_by_other_peer">Cancelouse remotamente</string>
  <string name="error_invalid_key">Recibiuse unha clave incorrecta.</string>
  <string name="pair_requested">Solicitude de emparellamento</string>
  <string name="pairing_request_from">Solicitude de emparellamento de %1s.</string>
  <string name="received_url_title">Recibiuse unha ligazón de %1s</string>
  <string name="received_url_text">Toque para abrir «%1s».</string>
  <string name="incoming_file_title">Ficheiro entrande de %1s</string>
  <string name="incoming_file_text">%1s</string>
  <string name="outgoing_file_title">Enviando un ficheiro a %1s</string>
  <string name="outgoing_file_text">%1s</string>
  <string name="received_file_title">Recibiuse un ficheiro de %1s</string>
  <string name="received_file_fail_title">Non foi posíbel recibir o ficheiro de %1s</string>
  <string name="received_file_text">Toque para abrir «%1s».</string>
  <string name="sent_file_title">Enviouse o ficheiro a %1s</string>
  <string name="sent_file_text">%1s</string>
  <string name="sent_file_failed_text">%1s</string>
  <string name="tap_to_answer">Toque para contestar</string>
  <string name="reconnect">Conectar de novo</string>
  <string name="right_click">Enviar un clic secundario</string>
  <string name="middle_click">Enviar un clic central</string>
  <string name="show_keyboard">Mostrar o teclado</string>
  <string name="device_not_paired">O dispositivo non está emparellado</string>
  <string name="request_pairing">Solicitar emparellarse</string>
  <string name="pairing_accept">Aceptar</string>
  <string name="pairing_reject">Rexeitar</string>
  <string name="device">Dispositivo</string>
  <string name="pair_device">Emparellar o dispositivo</string>
  <string name="remote_control">Control remoto</string>
  <string name="settings">Configuración de KDE Connect</string>
  <string name="mpris_play">Reproducir</string>
  <string name="mpris_previous">Anterior</string>
  <string name="mpris_rew">Retroceder</string>
  <string name="mpris_ff">Cara a adiante</string>
  <string name="mpris_next">Seguinte</string>
  <string name="mpris_volume">Volume</string>
  <string name="mpris_settings">Configuración de son e vídeo</string>
  <string name="mpris_time_settings_title">Botóns de avanzar e retroceder</string>
  <string name="mpris_time_settings_summary">Axuste o tempo que avanzar ou retroceder ao premer.</string>
  <string-array name="mpris_time_entries">
    <item>10 segundos</item>
    <item>20 segundos</item>
    <item>30 segundos</item>
    <item>1 minuto</item>
    <item>2 minutos</item>
  </string-array>
  <string name="share_to">Compartir con…</string>
  <string name="protocol_version_older">Este dispositivo usa unha versión vella do protocolo.</string>
  <string name="protocol_version_newer">Este dispositivo usa unha versión máis nova do protocolo.</string>
  <string name="general_settings">Configuración xeral</string>
  <string name="plugin_settings">Configuración</string>
  <string name="plugin_settings_with_name">Configuración de %s</string>
  <string name="device_name">Nome do dispositivo</string>
  <string name="device_name_preference_summary">%s</string>
  <string name="invalid_device_name">Nome de dispositivo incorrecto</string>
  <string name="shareplugin_text_saved">Recibiuse un texto e gardouse no portapapeis</string>
  <string name="custom_devices_settings">Lista de dispositivos personalizada</string>
  <string name="pair_device_action">Emparellar cun novo dispositivo</string>
  <string name="unpair_device_action">Desemparellarse de %s</string>
  <string name="custom_device_list">Engadir dispositivos por IP</string>
  <string name="share_notification_preference">Notificacións sonoras</string>
  <string name="share_notification_preference_summary">Vibrar e reproducir un son ao recibir un ficheiro.</string>
  <string name="title_activity_notification_filter">Filtro de notificacións</string>
  <string name="filter_apps_info">As notificacións sincronizaranse para os seguintes programas.</string>
  <string name="sftp_internal_storage">Almacenamento interno</string>
  <string name="sftp_all_files">Todos os ficheiros</string>
  <string name="sftp_sdcard_num">Tarxeta SD %d</string>
  <string name="sftp_sdcard">Tarxeta SD</string>
  <string name="sftp_readonly">(só lectura)</string>
  <string name="sftp_camera">Imaxes da cámara</string>
  <string name="add_host">Engadir unha nome ou IP</string>
  <string name="add_host_hint">Nome ou IP do servidor.</string>
  <string name="no_players_connected">Non se atoparon reprodutores.</string>
  <string name="custom_dev_list_help">Marque esta opción unicamente se o seu dispositivo non se detecta automaticamente. Escriba o enderezo IP ou o nome de servidor do dispositivo e toque o botón para engadilo á lista. Toque un elemento existente para retiralo da lista.</string>
  <string name="mpris_player_on_device">%1$s en %2$s</string>
  <string name="send_files">Enviar ficheiros</string>
  <string name="pairing_title">Dispositivos con KDE Connect</string>
  <string name="pairing_description">Outros dispositivos que estean a executar KDE Connect na mesma rede deberían aparecer aquí.</string>
  <string name="device_paired">Emparellouse co dispositivo</string>
  <string name="device_rename_title">Cambiar o nome do dispositivo</string>
  <string name="device_rename_confirm">Cambiar o nome</string>
  <string name="refresh">Actualizar</string>
  <string name="unreachable_description">Este dispositivo emparellado está fóra do alcance. Asegúrese de que está conectado á mesma rede.</string>
  <string name="no_file_browser">Non hai navegadores de ficheiros instalados.</string>
  <string name="pref_plugin_telepathy">Enviar unha mensaxe de texto</string>
  <string name="pref_plugin_telepathy_desc">Enviar mensaxes de texto desde un computador de escritorio.</string>
  <string name="plugin_not_supported">O dispositivo non é compatíbel con este complemento.</string>
  <string name="findmyphone_found">Atopado</string>
  <string name="open">Abrir</string>
  <string name="close">Pechar</string>
</resources><|MERGE_RESOLUTION|>--- conflicted
+++ resolved
@@ -36,19 +36,11 @@
   <string name="mousepad_double_default">dereita</string>
   <string name="mousepad_triple_default">medio</string>
   <string-array name="mousepad_sensitivity_entries">
-<<<<<<< HEAD
     <item>O máis lento</item>
     <item>Lento</item>
     <item>Predeterminado</item>
     <item>Rápido</item>
     <item>O máis rápido</item>
-=======
-    <item>Slowest</item>
-    <item>Above Slowest</item>
-    <item>Default</item>
-    <item>Above Default</item>
-    <item>Fastest</item>
->>>>>>> 4279ae82
   </string-array>
   <string name="category_connected_devices">Dispositivos conectados</string>
   <string name="category_not_paired_devices">Dispositivos dispoñíbeis</string>
