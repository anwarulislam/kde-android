--- conflicted
+++ resolved
@@ -55,24 +55,15 @@
     repositories {
         mavenCentral()
     }
-<<<<<<< HEAD
-    compile 'com.android.support:support-v4:22.2.0'
-    compile 'com.android.support:appcompat-v7:22.2.0'
-=======
     compile 'com.android.support:support-v4:22.2.1'
     compile 'com.android.support:appcompat-v7:22.2.1'
     compile 'com.android.support:design:22.2.1'
 
-    compile 'org.apache.mina:mina-core:2.0.9'
->>>>>>> 291abdde
     compile 'org.apache.sshd:sshd-core:0.8.0'
     compile 'com.madgag.spongycastle:pkix:1.52.0.0'
     compile 'org.bouncycastle:bcprov-jdk16:1.46'
-<<<<<<< HEAD
-//    compile 'io.netty:netty-handler:4.0.30.Final' // We use a custom build netty in libs directory due to ssl related bug
+//    compile 'io.netty:netty-handler:4.0.30.Final' // We use a custom-built netty in libs directory due to ssl related bug
     compile fileTree(include: '*.jar', dir: 'libs')
-=======
->>>>>>> 291abdde
 
     androidTestCompile 'org.mockito:mockito-core:1.10.19'
     // Because mockito has some problems with dex environment
