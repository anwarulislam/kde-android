--- conflicted
+++ resolved
@@ -86,11 +86,7 @@
         Mockito.when(channelFutureFailure.channel()).thenReturn(channel);
         Mockito.when(channelFutureFailure.sync()).thenReturn(channelFutureFailure);
 
-<<<<<<< HEAD
-        lanLink = new LanLink(getContext(), channel, "testDevice", linkProvider);
-=======
-        lanLink = new LanLink(session, "testDevice", linkProvider, BaseLink.ConnectionStarted.Remotely);
->>>>>>> 291abdde
+        lanLink = new LanLink(getContext(), channel, "testDevice", linkProvider,  BaseLink.ConnectionStarted.Remotely);
     }
 
     @Override
