--- conflicted
+++ resolved
@@ -332,40 +332,8 @@
                             }));
                         }
 
-<<<<<<< HEAD
-                //Failed plugins List
-                final HashMap<String, Plugin> failed = device.getFailedPlugins();
-                if (!failed.isEmpty()) {
-                    if (errorHeader == null) {
-                        errorHeader = new TextView(mActivity);
-                        errorHeader.setPadding(
-                                0,
-                                ((int) (28 * getResources().getDisplayMetrics().density)),
-                                0,
-                                ((int) (8 * getResources().getDisplayMetrics().density))
-                        );
-                        errorHeader.setOnClickListener(null);
-                        errorHeader.setOnLongClickListener(null);
-                        errorHeader.setText(getResources().getString(R.string.plugins_failed_to_load));
-                    }
-                    items.add(new CustomItem(errorHeader));
-                    for (String s : failed.keySet()) {
-                        final Plugin p = failed.get(s);
-                        if (p == null) {
-                            items.add(new SmallEntryItem(s));
-                        } else {
-                            items.add(new SmallEntryItem(p.getDisplayName(), new View.OnClickListener() {
-                                @Override
-                                public void onClick(View v) {
-                                    p.getErrorDialog(mActivity).show();
-                                }
-                            }));
-                        }
-                    }
-                }
-=======
                         //Failed plugins List
-                        final Collection<Plugin> failed = device.getFailedPlugins().values();
+                        final HashMap<String, Plugin> failed = device.getFailedPlugins();
                         if (!failed.isEmpty()) {
                             if (errorHeader == null) {
                                 errorHeader = new TextView(mActivity);
@@ -380,16 +348,20 @@
                                 errorHeader.setText(getResources().getString(R.string.plugins_failed_to_load));
                             }
                             items.add(new CustomItem(errorHeader));
-                            for (final Plugin p : failed) {
-                                items.add(new SmallEntryItem(p.getDisplayName(), new View.OnClickListener() {
-                                    @Override
-                                    public void onClick(View v) {
-                                        p.getErrorDialog(mActivity).show();
-                                    }
-                                }));
+                            for (String s : failed.keySet()) {
+                                final Plugin p = failed.get(s);
+                                if (p == null) {
+                                    items.add(new SmallEntryItem(s));
+                                } else {
+                                    items.add(new SmallEntryItem(p.getDisplayName(), new View.OnClickListener() {
+                                        @Override
+                                        public void onClick(View v) {
+                                            p.getErrorDialog(mActivity).show();
+                                        }
+                                    }));
+                                }
                             }
                         }
->>>>>>> 24ca5f70
 
                         ListView buttonsList = (ListView) rootView.findViewById(R.id.buttons_list);
                         ListAdapter adapter = new ListAdapter(mActivity, items);
