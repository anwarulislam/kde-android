--- conflicted
+++ resolved
@@ -73,16 +73,11 @@
 
     private final CopyOnWriteArrayList<BaseLink> links = new CopyOnWriteArrayList<>();
 
-<<<<<<< HEAD
     private ArrayList<String> incomingCapabilities;
     private ArrayList<String> outgoingCapabilities;
 
-    private final HashMap<String, Plugin> plugins = new HashMap<>();
-    private final HashMap<String, Plugin> failedPlugins = new HashMap<>();
-=======
     private final ConcurrentHashMap<String, Plugin> plugins = new ConcurrentHashMap<>();
     private final ConcurrentHashMap<String, Plugin> failedPlugins = new ConcurrentHashMap<>();
->>>>>>> 47c9729e
 
     private ArrayList<String> unsupportedPlugins = new ArrayList<>();
     private HashSet<String> supportedIncomingInterfaces = new HashSet<>();
