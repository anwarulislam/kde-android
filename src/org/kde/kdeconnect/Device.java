--- conflicted
+++ resolved
@@ -652,11 +652,7 @@
                 }
 
                 if (!callback.success) {
-<<<<<<< HEAD
                     Log.e("KDE/sendPackage", "No device link (of "+mLinks.size()+" available) could send the package. Package "+np.getType()+" to " + name + " lost!");
-=======
-                    Log.e("KDE/sendPackage", "No device link (of "+mLinks.size()+" available) could send the package "+np.getType()+". Package lost!");
->>>>>>> a6e22f57
                     backtrace.printStackTrace();
                 }
 
