/*
 * Copyright 2014 Albert Vaca Cintora <albertvaka@gmail.com>
 *
 * This program is free software; you can redistribute it and/or
 * modify it under the terms of the GNU General Public License as
 * published by the Free Software Foundation; either version 2 of
 * the License or (at your option) version 3 or any later version
 * accepted by the membership of KDE e.V. (or its successor approved
 * by the membership of KDE e.V.), which shall act as a proxy
 * defined in Section 14 of version 3 of the license.
 *
 * This program is distributed in the hope that it will be useful,
 * but WITHOUT ANY WARRANTY; without even the implied warranty of
 * MERCHANTABILITY or FITNESS FOR A PARTICULAR PURPOSE.  See the
 * GNU General Public License for more details.
 *
 * You should have received a copy of the GNU General Public License
 * along with this program.  If not, see <http://www.gnu.org/licenses/>. 
*/

package org.kde.kdeconnect;

import android.app.Notification;
import android.app.NotificationManager;
import android.app.PendingIntent;
import android.content.Context;
import android.content.Intent;
import android.content.SharedPreferences;
import android.content.res.Resources;
import android.graphics.drawable.Drawable;
import android.os.Handler;
import android.os.Looper;
import android.preference.PreferenceManager;
import android.support.v4.app.NotificationCompat;
import android.support.v4.content.ContextCompat;
import android.util.Base64;
import android.util.Log;

import org.kde.kdeconnect.Backends.BaseLink;
import org.kde.kdeconnect.Helpers.ObjectsHelper;
import org.kde.kdeconnect.UserInterface.MaterialActivity;
import org.kde.kdeconnect.Plugins.Plugin;
import org.kde.kdeconnect.Plugins.PluginFactory;
import org.kde.kdeconnect_tp.R;

import java.security.KeyFactory;
import java.security.PrivateKey;
import java.security.PublicKey;
import java.security.spec.PKCS8EncodedKeySpec;
import java.security.spec.X509EncodedKeySpec;
import java.util.ArrayList;
import java.util.HashMap;
import java.util.HashSet;
import java.util.Set;
import java.util.Timer;
import java.util.TimerTask;
import java.util.concurrent.CopyOnWriteArrayList;

public class Device implements BaseLink.PackageReceiver {

    private final Context context;

    private final String deviceId;
    private String name;
    public PublicKey publicKey;
    private int notificationId;
    private int protocolVersion;

    private DeviceType deviceType;
    private PairStatus pairStatus;
<<<<<<< HEAD
    private final ArrayList<PairingCallback> pairingCallback = new ArrayList<>();
    private Timer pairingTimer;

    private final ArrayList<BaseLink> links = new ArrayList<>();
=======
    private final CopyOnWriteArrayList<PairingCallback> pairingCallback = new CopyOnWriteArrayList<>();
    private Timer pairingTimer;

    private final CopyOnWriteArrayList<BaseLink> links = new CopyOnWriteArrayList<>();
>>>>>>> 35dd42f5

    private ArrayList<String> incomingCapabilities;
    private ArrayList<String> outgoingCapabilities;

    private final HashMap<String, Plugin> plugins = new HashMap<>();
    private final HashMap<String, Plugin> failedPlugins = new HashMap<>();

    private ArrayList<String> unsupportedPlugins = new ArrayList<>();
    private HashSet<String> supportedIncomingInterfaces = new HashSet<>();

    HashMap<String, ArrayList<String>> pluginsByIncomingInterface;
    HashMap<String, ArrayList<String>> pluginsByOutgoingInterface;

    private final SharedPreferences settings;

    public ArrayList<String> getUnsupportedPlugins() {
        return unsupportedPlugins;
    }

<<<<<<< HEAD
=======
    private final CopyOnWriteArrayList<PluginsChangedListener> pluginsChangedListeners = new CopyOnWriteArrayList<>();

    public interface PluginsChangedListener {
        void onPluginsChanged(Device device);
    }

>>>>>>> 35dd42f5
    public enum PairStatus {
        NotPaired,
        Requested,
        RequestedByPeer,
        Paired
    }

    public enum DeviceType {
        Phone,
        Tablet,
        Computer;

        public static DeviceType FromString(String s) {
            if ("tablet".equals(s)) return Tablet;
            if ("phone".equals(s)) return Phone;
            return Computer; //Default
        }
        public String toString() {
            switch (this) {
                case Tablet: return "tablet";
                case Phone: return "phone";
                default: return "desktop";
            }
        }
    }

    public interface PairingCallback {
        void incomingRequest();
        void pairingSuccessful();
        void pairingFailed(String error);
        void unpaired();
    }

    //Remembered trusted device, we need to wait for a incoming devicelink to communicate
    Device(Context context, String deviceId) {
        settings = context.getSharedPreferences(deviceId, Context.MODE_PRIVATE);

        //Log.e("Device","Constructor A");

        this.context = context;
        this.deviceId = deviceId;
        this.name = settings.getString("deviceName", context.getString(R.string.unknown_device));
        this.pairStatus = PairStatus.Paired;
        this.protocolVersion = NetworkPackage.ProtocolVersion; //We don't know it yet
        this.deviceType = DeviceType.FromString(settings.getString("deviceType", "desktop"));

        try {
            byte[] publicKeyBytes = Base64.decode(settings.getString("publicKey", ""), 0);
            publicKey = KeyFactory.getInstance("RSA").generatePublic(new X509EncodedKeySpec(publicKeyBytes));
        } catch (Exception e) {
            e.printStackTrace();
            unpair();
            Log.e("KDE/Device","Exception");
        }

        reloadPluginsFromSettings();
    }

    //Device known via an incoming connection sent to us via a devicelink, we know everything but we don't trust it yet
    Device(Context context, NetworkPackage np, BaseLink dl) {

        //Log.e("Device","Constructor B");

        this.context = context;
        this.deviceId = np.getString("deviceId");
        this.name = context.getString(R.string.unknown_device); //We read it in addLink
        this.pairStatus = PairStatus.NotPaired;
        this.protocolVersion = 0;
        this.deviceType = DeviceType.Computer;
        this.publicKey = null;

        settings = context.getSharedPreferences(deviceId, Context.MODE_PRIVATE);

        addLink(np, dl);
    }

    public String getName() {
        return name != null? name : context.getString(R.string.unknown_device);
    }

    public Drawable getIcon()
    {
        int drawableId;
        switch (deviceType) {
            case Phone: drawableId = R.drawable.ic_device_phone; break;
            case Tablet: drawableId = R.drawable.ic_device_tablet; break;
            default: drawableId = R.drawable.ic_device_laptop;
        }
        return ContextCompat.getDrawable(context, drawableId);
    }

    public DeviceType getDeviceType() {
        return deviceType;
    }

    public String getDeviceId() {
        return deviceId;
    }

    //Returns 0 if the version matches, < 0 if it is older or > 0 if it is newer
    public int compareProtocolVersion() {
        return protocolVersion - NetworkPackage.ProtocolVersion;
    }




    //
    // Pairing-related functions
    //

    public boolean isPaired() {
        return pairStatus == PairStatus.Paired;
    }

    public boolean isPairRequested() {
        return pairStatus == PairStatus.Requested;
    }

    public void addPairingCallback(PairingCallback callback) {
        pairingCallback.add(callback);
        if (pairStatus == PairStatus.RequestedByPeer) {
            callback.incomingRequest();
        }
    }
    public void removePairingCallback(PairingCallback callback) {
        pairingCallback.remove(callback);
    }

    public void requestPairing() {

        Resources res = context.getResources();

        switch(pairStatus) {
            case Paired:
                for (PairingCallback cb : pairingCallback) {
                    cb.pairingFailed(res.getString(R.string.error_already_paired));
                }
                return;
            case Requested:
                for (PairingCallback cb : pairingCallback) {
                    cb.pairingFailed(res.getString(R.string.error_already_requested));
                }
                return;
            case RequestedByPeer:
                Log.d("requestPairing", "Pairing already started by the other end, accepting their request.");
                acceptPairing();
                return;
            case NotPaired:
                ;
        }

        if (!isReachable()) {
            for (PairingCallback cb : pairingCallback) {
                cb.pairingFailed(res.getString(R.string.error_not_reachable));
            }
            return;
        }

        //Send our own public key
        NetworkPackage np = NetworkPackage.createPublicKeyPackage(context);
        sendPackage(np, new SendPackageStatusCallback(){
            @Override
            public void onSuccess() {
                if (pairingTimer != null) pairingTimer.cancel();
                pairingTimer = new Timer();
                pairingTimer.schedule(new TimerTask() {
                    @Override
                    public void run() {
                        for (PairingCallback cb : pairingCallback) {
                            cb.pairingFailed(context.getString(R.string.error_timed_out));
                        }
                        Log.e("KDE/Device","Unpairing (timeout A)");
                        pairStatus = PairStatus.NotPaired;
                    }
                }, 30*1000); //Time to wait for the other to accept
                pairStatus = PairStatus.Requested;
            }

            @Override
            public void onFailure(Throwable e) {
                for (PairingCallback cb : pairingCallback) {
                    cb.pairingFailed(context.getString(R.string.error_could_not_send_package));
                }
                Log.e("KDE/Device","Unpairing (sendFailed A)");
                pairStatus = PairStatus.NotPaired;
            }

        });

    }

    public int getNotificationId() {
        return notificationId;
    }

    public void unpair() {

        //Log.e("Device","Unpairing (unpair)");
        pairStatus = PairStatus.NotPaired;

        SharedPreferences preferences = context.getSharedPreferences("trusted_devices", Context.MODE_PRIVATE);
        preferences.edit().remove(deviceId).apply();

        NetworkPackage np = new NetworkPackage(NetworkPackage.PACKAGE_TYPE_PAIR);
        np.set("pair", false);
        sendPackage(np);

        for (PairingCallback cb : pairingCallback) cb.unpaired();

        reloadPluginsFromSettings();

    }

    private void pairingDone() {

        //Log.e("Device", "Storing as trusted, deviceId: "+deviceId);

        if (pairingTimer != null) pairingTimer.cancel();

        pairStatus = PairStatus.Paired;

        //Store as trusted device
        SharedPreferences preferences = context.getSharedPreferences("trusted_devices", Context.MODE_PRIVATE);
        preferences.edit().putBoolean(deviceId,true).apply();

        //Store device information needed to create a Device object in a future
        SharedPreferences.Editor editor = settings.edit();
        editor.putString("deviceName", getName());
        editor.putString("deviceType", deviceType.toString());
        String encodedPublicKey = Base64.encodeToString(publicKey.getEncoded(), 0);
        editor.putString("publicKey", encodedPublicKey);
        editor.apply();

        reloadPluginsFromSettings();

        for (PairingCallback cb : pairingCallback) {
            cb.pairingSuccessful();
        }

    }

    public void acceptPairing() {

        Log.i("KDE/Device","Accepted pair request started by the other device");

        //Send our own public key
        NetworkPackage np = NetworkPackage.createPublicKeyPackage(context);
        sendPackage(np, new SendPackageStatusCallback() {
            @Override
            protected void onSuccess() {
                pairingDone();
            }
            @Override
            protected void onFailure(Throwable e) {
                Log.e("Device","Unpairing (sendFailed B)");
                pairStatus = PairStatus.NotPaired;
                for (PairingCallback cb : pairingCallback) {
                    cb.pairingFailed(context.getString(R.string.error_not_reachable));
                }
            }
        });

    }

    public void rejectPairing() {

        Log.i("KDE/Device","Rejected pair request started by the other device");

        //Log.e("Device","Unpairing (rejectPairing)");
        pairStatus = PairStatus.NotPaired;

        NetworkPackage np = new NetworkPackage(NetworkPackage.PACKAGE_TYPE_PAIR);
        np.set("pair", false);
        sendPackage(np);

        for (PairingCallback cb : pairingCallback) {
            cb.pairingFailed(context.getString(R.string.error_canceled_by_user));
        }

    }




    //
    // ComputerLink-related functions
    //

    public boolean isReachable() {
        return !links.isEmpty();
    }

    public void addLink(NetworkPackage identityPackage, BaseLink link) {
        //FilesHelper.LogOpenFileCount();

        this.protocolVersion = identityPackage.getInt("protocolVersion");

        if (identityPackage.has("deviceName")) {
            this.name = identityPackage.getString("deviceName", this.name);
            SharedPreferences.Editor editor = settings.edit();
            editor.putString("deviceName", this.name);
            editor.apply();
        }

        if (identityPackage.has("deviceType")) {
            this.deviceType = DeviceType.FromString(identityPackage.getString("deviceType", "desktop"));
        }


        links.add(link);

        try {
            SharedPreferences globalSettings = PreferenceManager.getDefaultSharedPreferences(context);
            byte[] privateKeyBytes = Base64.decode(globalSettings.getString("privateKey", ""), 0);
            PrivateKey privateKey = KeyFactory.getInstance("RSA").generatePrivate(new PKCS8EncodedKeySpec(privateKeyBytes));
            link.setPrivateKey(privateKey);
        } catch (Exception e) {
            e.printStackTrace();
            Log.e("KDE/Device", "Exception reading our own private key"); //Should not happen
        }

        Log.i("KDE/Device","addLink "+link.getLinkProvider().getName()+" -> "+getName() + " active links: "+ links.size());

        /*
        Collections.sort(links, new Comparator<BaseLink>() {
            @Override
            public int compare(BaseLink o, BaseLink o2) {
                return o2.getLinkProvider().getPriority() - o.getLinkProvider().getPriority();
            }
        });
        */

        link.addPackageReceiver(this);

        if (links.size() == 1) {
            incomingCapabilities = identityPackage.getStringList("SupportedIncomingInterfaces");
            outgoingCapabilities = identityPackage.getStringList("SupportedOutgoingInterfaces");
            reloadPluginsFromSettings();
        }
    }

    public void removeLink(BaseLink link) {
        //FilesHelper.LogOpenFileCount();

        link.removePackageReceiver(this);
        links.remove(link);
        Log.i("KDE/Device", "removeLink: " + link.getLinkProvider().getName() + " -> " + getName() + " active links: " + links.size());
        if (links.isEmpty()) {
            reloadPluginsFromSettings();
        }
    }

    @Override
    public void onPackageReceived(NetworkPackage np) {

        if (NetworkPackage.PACKAGE_TYPE_PAIR.equals(np.getType())) {

            Log.i("KDE/Device", "Pair package");

            boolean wantsPair = np.getBoolean("pair");

            if (wantsPair == isPaired()) {
                if (pairStatus == PairStatus.Requested) {
                    //Log.e("Device","Unpairing (pair rejected)");
                    pairStatus = PairStatus.NotPaired;
                    if (pairingTimer != null) pairingTimer.cancel();
                    for (PairingCallback cb : pairingCallback) {
                        cb.pairingFailed(context.getString(R.string.error_canceled_by_other_peer));
                    }
                }
                return;
            }

            if (wantsPair) {

                //Retrieve their public key
                try {
                    String publicKeyContent = np.getString("publicKey").replace("-----BEGIN PUBLIC KEY-----\n","").replace("-----END PUBLIC KEY-----\n","");
                    byte[] publicKeyBytes = Base64.decode(publicKeyContent, 0);
                    publicKey = KeyFactory.getInstance("RSA").generatePublic(new X509EncodedKeySpec(publicKeyBytes));
                } catch(Exception e) {
                    e.printStackTrace();
                    Log.e("KDE/Device","Pairing exception: Received incorrect key");
                    for (PairingCallback cb : pairingCallback) {
                        cb.pairingFailed(context.getString(R.string.error_invalid_key));
                    }
                    return;
                }

                if (pairStatus == PairStatus.Requested)  { //We started pairing

                    Log.i("KDE/Pairing","Pair answer");

                    if (pairingTimer != null) pairingTimer.cancel();

                    pairingDone();

                } else {

                    Log.i("KDE/Pairing","Pair request");

                    Intent intent = new Intent(context, MaterialActivity.class);
                    intent.putExtra("deviceId", deviceId);
                    PendingIntent pendingIntent = PendingIntent.getActivity(context, 0, intent, PendingIntent.FLAG_ONE_SHOT);

                    Resources res = context.getResources();

                    Notification noti = new NotificationCompat.Builder(context)
                            .setContentTitle(res.getString(R.string.pairing_request_from, getName()))
                            .setContentText(res.getString(R.string.tap_to_answer))
                            .setContentIntent(pendingIntent)
                            .setTicker(res.getString(R.string.pair_requested))
                            .setSmallIcon(android.R.drawable.ic_menu_help)
                            .setAutoCancel(true)
                            .setDefaults(Notification.DEFAULT_ALL)
                            .build();


                    final NotificationManager notificationManager = (NotificationManager) context.getSystemService(Context.NOTIFICATION_SERVICE);
                    notificationId = (int)System.currentTimeMillis();
                    try {
                        notificationManager.notify(notificationId, noti);
                    } catch(Exception e) {
                        //4.1 will throw an exception about not having the VIBRATE permission, ignore it.
                        //https://android.googlesource.com/platform/frameworks/base/+/android-4.2.1_r1.2%5E%5E!/
                    }

                    if (pairingTimer != null) pairingTimer.cancel();
                    pairingTimer = new Timer();

                    pairingTimer.schedule(new TimerTask() {
                        @Override
                        public void run() {
                            Log.e("KDE/Device","Unpairing (timeout B)");
                            pairStatus = PairStatus.NotPaired;
                            notificationManager.cancel(notificationId);
                        }
                    }, 25*1000); //Time to show notification, waiting for user to accept (peer will timeout in 30 seconds)
                    pairStatus = PairStatus.RequestedByPeer;
                    for (PairingCallback cb : pairingCallback) cb.incomingRequest();

                }
            } else {
                Log.i("KDE/Pairing","Unpair request");

                if (pairStatus == PairStatus.Requested) {
                    pairingTimer.cancel();
                    for (PairingCallback cb : pairingCallback) {
                        cb.pairingFailed(context.getString(R.string.error_canceled_by_other_peer));
                    }
                } else if (pairStatus == PairStatus.Paired) {
                    SharedPreferences preferences = context.getSharedPreferences("trusted_devices", Context.MODE_PRIVATE);
                    preferences.edit().remove(deviceId).apply();
                }

                pairStatus = PairStatus.NotPaired;

                reloadPluginsFromSettings();

                for (PairingCallback cb : pairingCallback) cb.unpaired();

            }
        } else if (NetworkPackage.PACKAGE_TYPE_CAPABILITIES.equals(np.getType())) {
            ArrayList<String> newIncomingCapabilities = np.getStringList("SupportedIncomingInterfaces");
            ArrayList<String> newOutgoingCapabilities = np.getStringList("SupportedOutgoingInterfaces");
            if (!ObjectsHelper.equals(newIncomingCapabilities, incomingCapabilities) ||
                    !ObjectsHelper.equals(newOutgoingCapabilities, outgoingCapabilities)) {
                incomingCapabilities = newIncomingCapabilities;
                outgoingCapabilities = newOutgoingCapabilities;
                reloadPluginsFromSettings();
            }
        } else if (isPaired()) {
            ArrayList<String> targetPlugins = pluginsByIncomingInterface.get(np.getType());
            for (String pluginKey : targetPlugins) {
                Plugin plugin = plugins.get(pluginKey);
                try {
                    plugin.onPackageReceived(np);
                } catch (Exception e) {
                    e.printStackTrace();
                    Log.e("KDE/Device", "Exception in "+plugin.getDisplayName()+"'s onPackageReceived()");
                }
            }
        } else {

            //Log.e("KDE/onPackageReceived","Device not paired, will pass package to unpairedPackageListeners");

            if (pairStatus != PairStatus.Requested) {
                unpair();
            }

            for (Plugin plugin : plugins.values()) {
                try {
                    plugin.onUnpairedDevicePackageReceived(np);
                } catch (Exception e) {
                    e.printStackTrace();
                    Log.e("KDE/Device", "Exception in "+plugin.getDisplayName()+"'s onPackageReceived() in unPairedPackageListeners");
                }
            }

        }

    }

    public static abstract class SendPackageStatusCallback {
        protected abstract void onSuccess();
        protected abstract void onFailure(Throwable e);
        protected void onProgressChanged(int percent) { }

        private boolean success = false;
        public void sendSuccess() {
            success = true;
            onSuccess();
        }
        public void sendFailure(Throwable e) {
            if (e != null) {
                e.printStackTrace();
                Log.e("KDE/sendPackage", "Exception: " + e.getMessage());
            } else {
                Log.e("KDE/sendPackage", "Unknown (null) exception");
            }
            onFailure(e);
        }
        public void sendProgress(int percent) { onProgressChanged(percent); }
    }


    public void sendPackage(NetworkPackage np) {
        sendPackage(np,new SendPackageStatusCallback() {
            @Override
            protected void onSuccess() { }
            @Override
            protected void onFailure(Throwable e) { }
        });
    }

    //Async
    public void sendPackage(final NetworkPackage np, final SendPackageStatusCallback callback) {

        //Log.e("sendPackage", "Sending package...");
        //Log.e("sendPackage", np.serialize());

        final Throwable backtrace = new Throwable();
        new Thread(new Runnable() {
            @Override
            public void run() {

                boolean useEncryption = (!np.getType().equals(NetworkPackage.PACKAGE_TYPE_PAIR) && isPaired());

                //Make a copy to avoid concurrent modification exception if the original list changes
                for (final BaseLink link : links) {
                    if (link == null) continue; //Since we made a copy, maybe somebody destroyed the link in the meanwhile
                    if (useEncryption) {
                        link.sendPackageEncrypted(np, callback, publicKey);
                    } else {
                        link.sendPackage(np, callback);
                    }
                    if (callback.success) break; //If the link didn't call sendSuccess(), try the next one
                }

                if (!callback.success) {
<<<<<<< HEAD
                    Log.e("KDE/sendPackage", "No device link (of "+mLinks.size()+" available) could send the package. Package "+np.getType()+" to " + name + " lost!");
=======
                    Log.e("KDE/sendPackage", "No device link (of "+links.size()+" available) could send the package. Package "+np.getType()+" to " + name + " lost!");
>>>>>>> 35dd42f5
                    backtrace.printStackTrace();
                }

            }
        }).start();

    }

    //
    // Plugin-related functions
    //

    public <T extends Plugin> T getPlugin(Class<T> pluginClass) {
        return (T)getPlugin(Plugin.getPluginKey(pluginClass));
    }

    public <T extends Plugin> T getPlugin(Class<T> pluginClass, boolean includeFailed) {
        return (T)getPlugin(Plugin.getPluginKey(pluginClass), includeFailed);
    }

    public Plugin getPlugin(String pluginKey) {
        return getPlugin(pluginKey, false);
    }

    public Plugin getPlugin(String pluginKey, boolean includeFailed) {
        Plugin plugin = plugins.get(pluginKey);
        if (includeFailed && plugin == null) {
            plugin = failedPlugins.get(pluginKey);
        }
        return plugin;
    }

    private synchronized void addPlugin(final String pluginKey) {
        Plugin existing = plugins.get(pluginKey);
        if (existing != null) {
            //Log.w("KDE/addPlugin","plugin already present:" + pluginKey);
            return;
        }

        final Plugin plugin = PluginFactory.instantiatePluginForDevice(context, pluginKey, this);
        if (plugin == null) {
            Log.e("KDE/addPlugin","could not instantiate plugin: "+pluginKey);
            failedPlugins.put(pluginKey, null);
            return;
        }

        new Handler(Looper.getMainLooper()).post(new Runnable() {
            @Override
            public void run() {

                boolean success;
                try {
                    success = plugin.onCreate();
                } catch (Exception e) {
                    success = false;
                    e.printStackTrace();
                    Log.e("KDE/addPlugin", "Exception loading plugin " + pluginKey);
                }

                if (success) {
                    //Log.e("addPlugin","added " + pluginKey);
                    failedPlugins.remove(pluginKey);
                    plugins.put(pluginKey, plugin);
                } else {
                    Log.e("KDE/addPlugin", "plugin failed to load " + pluginKey);
                    plugins.remove(pluginKey);
                    failedPlugins.put(pluginKey, plugin);
                }

            }
        });

    }

    private synchronized boolean removePlugin(String pluginKey) {

        Plugin plugin = plugins.remove(pluginKey);
        Plugin failedPlugin = failedPlugins.remove(pluginKey);

        if (plugin == null) {
            if (failedPlugin == null) {
                //Not found
                return false;
            }
            plugin = failedPlugin;
        }

        try {
            plugin.onDestroy();
            //Log.e("removePlugin","removed " + pluginKey);
        } catch (Exception e) {
            e.printStackTrace();
            Log.e("KDE/removePlugin","Exception calling onDestroy for plugin "+pluginKey);
        }

        return true;
    }

    public void setPluginEnabled(String pluginKey, boolean value) {
        settings.edit().putBoolean(pluginKey,value).apply();
        reloadPluginsFromSettings();
    }

    public boolean isPluginEnabled(String pluginKey) {
        boolean enabledByDefault = PluginFactory.getPluginInfo(context, pluginKey).isEnabledByDefault();
        boolean enabled = settings.getBoolean(pluginKey, enabledByDefault);
        return enabled;
    }

    public boolean hasPluginsLoaded() {
        return !plugins.isEmpty() || !failedPlugins.isEmpty();
    }

    public void reloadPluginsFromSettings() {

        failedPlugins.clear();

        Set<String> availablePlugins = PluginFactory.getAvailablePlugins();

        ArrayList<String> newUnsupportedPlugins = new ArrayList<>();
        HashSet<String> newSupportedIncomingInterfaces = new HashSet<>();
        HashMap<String, ArrayList<String>> newPluginsByIncomingInterface = new HashMap<>();
        HashMap<String, ArrayList<String>> newPluginsByOutgoingInterface = new HashMap<>();

        for (String pluginKey : availablePlugins) {

            PluginFactory.PluginInfo pluginInfo = PluginFactory.getPluginInfo(context, pluginKey);
            Set<String> incomingInterfaces = pluginInfo.getSupportedPackageTypes();
            Set<String> outgoingInterfaces = pluginInfo.getOutgoingPackageTypes();

            boolean pluginEnabled = false;
            boolean listenToUnpaired = pluginInfo.listenToUnpaired();
            if ((isPaired() || listenToUnpaired) && isReachable()) {
                pluginEnabled = isPluginEnabled(pluginKey);
            }

            if (pluginEnabled) {
                newSupportedIncomingInterfaces.addAll(incomingInterfaces);
            }

            if ((incomingCapabilities != null && !incomingCapabilities.isEmpty()) ||
                    (incomingCapabilities != null && !outgoingCapabilities.isEmpty())) {
                HashSet<String> supportedOut = new HashSet<>(outgoingInterfaces);
                supportedOut.retainAll(incomingCapabilities); //Intersection
                HashSet<String> supportedIn = new HashSet<>(incomingInterfaces);
                supportedIn.retainAll(outgoingCapabilities);
                if (supportedOut.isEmpty() && supportedIn.isEmpty()) {
                    Log.w("ReloadPlugins", "not loading " + pluginKey + "because of unmatched capabilities");
                    newUnsupportedPlugins.add(pluginKey);
                    pluginEnabled = false;
                }
            }

            if (pluginEnabled) {
                addPlugin(pluginKey);

                for (String packageType : incomingInterfaces) {
                    ArrayList<String> plugins = newPluginsByIncomingInterface.get(packageType);
                    if (plugins == null) plugins = new ArrayList<>();
                    plugins.add(pluginKey);
                    newPluginsByIncomingInterface.put(packageType, plugins);
                }
                for (String packageType : outgoingInterfaces) {
                    ArrayList<String> plugins = newPluginsByOutgoingInterface.get(packageType);
                    if (plugins == null) plugins = new ArrayList<>();
                    plugins.add(pluginKey);
                    newPluginsByOutgoingInterface.put(packageType, plugins);
                }
            } else {
                removePlugin(pluginKey);
            }

        }

        boolean capabilitiesChanged = false;
        if (!newSupportedIncomingInterfaces.equals(supportedIncomingInterfaces) ||
                !newPluginsByOutgoingInterface.equals(pluginsByOutgoingInterface)) {
            capabilitiesChanged = true;
        }

        pluginsByOutgoingInterface = newPluginsByOutgoingInterface;
        pluginsByIncomingInterface = newPluginsByIncomingInterface;
        supportedIncomingInterfaces = newSupportedIncomingInterfaces;
        unsupportedPlugins = newUnsupportedPlugins;

        for (PluginsChangedListener listener : pluginsChangedListeners) {
            listener.onPluginsChanged(Device.this);
        }

        if (capabilitiesChanged && isReachable() && isPaired()) {
            NetworkPackage np = new NetworkPackage(NetworkPackage.PACKAGE_TYPE_CAPABILITIES);
            np.set("SupportedIncomingInterfaces", new ArrayList<>(newSupportedIncomingInterfaces));
            np.set("SupportedOutgoingInterfaces", new ArrayList<>(newPluginsByOutgoingInterface.keySet()));
            sendPackage(np);
        }

    }

    public HashMap<String,Plugin> getLoadedPlugins() {
        return plugins;
    }

    public HashMap<String,Plugin> getFailedPlugins() {
        return failedPlugins;
    }

    public void addPluginsChangedListener(PluginsChangedListener listener) {
        pluginsChangedListeners.add(listener);
    }

    public void removePluginsChangedListener(PluginsChangedListener listener) {
        pluginsChangedListeners.remove(listener);
    }

    public void disconnect() {
        for(BaseLink link : links) {
            link.disconnect();
        }
    }
}<|MERGE_RESOLUTION|>--- conflicted
+++ resolved
@@ -68,17 +68,11 @@
 
     private DeviceType deviceType;
     private PairStatus pairStatus;
-<<<<<<< HEAD
-    private final ArrayList<PairingCallback> pairingCallback = new ArrayList<>();
-    private Timer pairingTimer;
-
-    private final ArrayList<BaseLink> links = new ArrayList<>();
-=======
+
     private final CopyOnWriteArrayList<PairingCallback> pairingCallback = new CopyOnWriteArrayList<>();
     private Timer pairingTimer;
 
     private final CopyOnWriteArrayList<BaseLink> links = new CopyOnWriteArrayList<>();
->>>>>>> 35dd42f5
 
     private ArrayList<String> incomingCapabilities;
     private ArrayList<String> outgoingCapabilities;
@@ -98,15 +92,12 @@
         return unsupportedPlugins;
     }
 
-<<<<<<< HEAD
-=======
     private final CopyOnWriteArrayList<PluginsChangedListener> pluginsChangedListeners = new CopyOnWriteArrayList<>();
 
     public interface PluginsChangedListener {
         void onPluginsChanged(Device device);
     }
 
->>>>>>> 35dd42f5
     public enum PairStatus {
         NotPaired,
         Requested,
@@ -668,11 +659,7 @@
                 }
 
                 if (!callback.success) {
-<<<<<<< HEAD
-                    Log.e("KDE/sendPackage", "No device link (of "+mLinks.size()+" available) could send the package. Package "+np.getType()+" to " + name + " lost!");
-=======
                     Log.e("KDE/sendPackage", "No device link (of "+links.size()+" available) could send the package. Package "+np.getType()+" to " + name + " lost!");
->>>>>>> 35dd42f5
                     backtrace.printStackTrace();
                 }
 
