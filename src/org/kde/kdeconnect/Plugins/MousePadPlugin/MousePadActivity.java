/*
 * SPDX-FileCopyrightText: 2014 Ahmed I. Khalil <ahmedibrahimkhali@gmail.com>
 *
 * SPDX-License-Identifier: GPL-2.0-only OR GPL-3.0-only OR LicenseRef-KDE-Accepted-GPL
 */

package org.kde.kdeconnect.Plugins.MousePadPlugin;

import android.content.Intent;
import android.content.SharedPreferences;
import android.os.Bundle;
import android.view.GestureDetector;
import android.view.HapticFeedbackConstants;
import android.view.Menu;
import android.view.MenuInflater;
import android.view.MenuItem;
import android.view.MotionEvent;
import android.hardware.SensorManager;
import android.hardware.SensorEventListener;
import android.hardware.SensorEvent;
import android.hardware.Sensor;
import android.view.View;
import android.view.inputmethod.InputMethodManager;
import android.widget.Toast;

import androidx.appcompat.app.AppCompatActivity;
import androidx.core.content.ContextCompat;

import androidx.preference.PreferenceManager;
import org.kde.kdeconnect.BackgroundService;
import org.kde.kdeconnect.UserInterface.PluginSettingsActivity;
import org.kde.kdeconnect_tp.R;

import java.util.Objects;

public class MousePadActivity
        extends AppCompatActivity
        implements GestureDetector.OnGestureListener,
        GestureDetector.OnDoubleTapListener,
        MousePadGestureDetector.OnGestureListener,
        SensorEventListener,
        SharedPreferences.OnSharedPreferenceChangeListener {
    private String deviceId;

    private final static float MinDistanceToSendScroll = 2.5f; // touch gesture scroll
    private final static float MinDistanceToSendGenericScroll = 0.1f; // real mouse scroll wheel event
    private final static float StandardDpi = 240.0f; // = hdpi

    private float mPrevX;
    private float mPrevY;
    private float mCurrentX;
    private float mCurrentY;
    private float mCurrentSensitivity;
    private float displayDpiMultiplier;
    private int scrollDirection = 1;
    private boolean allowGyro = false;
    private boolean gyroEnabled = false;
    private int gyroscopeSensitivity = 100;
    private boolean isScrolling = false;
    private float accumulatedDistanceY = 0;

    private GestureDetector mDetector;
    private SensorManager mSensorManager;
    private MousePadGestureDetector mMousePadGestureDetector;
    private PointerAccelerationProfile mPointerAccelerationProfile;

    private PointerAccelerationProfile.MouseDelta mouseDelta; // to be reused on every touch move event

    private KeyListenerView keyListenerView;

    private SharedPreferences prefs = null;

    private boolean prefsApplied = false;

    enum ClickType {
        LEFT, RIGHT, MIDDLE, NONE;

        static ClickType fromString(String s) {
            switch (s) {
                case "left":
                    return LEFT;
                case "right":
                    return RIGHT;
                case "middle":
                    return MIDDLE;
                default:
                    return NONE;
            }
        }
    }

    private ClickType singleTapAction, doubleTapAction, tripleTapAction;

    @Override
    public void onAccuracyChanged(Sensor sensor, int accuracy) {
    }

    @Override
    public void onSensorChanged(SensorEvent event) {
        float[] values = event.values;

        float X = -values[2] * 70 * (gyroscopeSensitivity/100.0f);
        float Y = -values[0] * 70 * (gyroscopeSensitivity/100.0f);

        if (X < 0.25 && X > -0.25) {
            X = 0;
        } else {
            X = X * (gyroscopeSensitivity/100.0f);
        }

        if (Y < 0.25 && Y > -0.25) {
            Y = 0;
        } else {
            Y = Y * (gyroscopeSensitivity/100.0f);
        }

        final float nX = X;
        final float nY = Y;

        BackgroundService.RunWithPlugin(this, deviceId, MousePadPlugin.class, plugin -> {
            plugin.sendMouseDelta(nX, nY);
        });
    }

    @Override
    protected void onCreate(Bundle savedInstanceState) {
        super.onCreate(savedInstanceState);

        setContentView(R.layout.activity_mousepad);

        setSupportActionBar(findViewById(R.id.toolbar));
        Objects.requireNonNull(getSupportActionBar()).setDisplayHomeAsUpEnabled(true);
        getSupportActionBar().setDisplayShowHomeEnabled(true);

        findViewById(R.id.mouse_click_left).setOnClickListener(v -> sendLeftClick());
        findViewById(R.id.mouse_click_middle).setOnClickListener(v -> sendMiddleClick());
        findViewById(R.id.mouse_click_right).setOnClickListener(v -> sendRightClick());

        deviceId = getIntent().getStringExtra("deviceId");

        getWindow().getDecorView().setHapticFeedbackEnabled(true);

        mDetector = new GestureDetector(this, this);
        mMousePadGestureDetector = new MousePadGestureDetector(this);
        mDetector.setOnDoubleTapListener(this);
        mSensorManager = ContextCompat.getSystemService(this, SensorManager.class);

        keyListenerView = findViewById(R.id.keyListener);
        keyListenerView.setDeviceId(deviceId);

<<<<<<< HEAD
        prefs = PreferenceManager.getDefaultSharedPreferences(this);
        prefs.registerOnSharedPreferenceChangeListener(this);
=======
        SharedPreferences prefs = PreferenceManager.getDefaultSharedPreferences(this);
        if (prefs.getBoolean(getString(R.string.mousepad_scroll_direction), false)) {
            scrollDirection = -1;
        } else {
            scrollDirection = 1;
        }
        if ((prefs.getBoolean(getString(R.string.gyro_mouse_enabled), false)) && (mSensorManager.getDefaultSensor(Sensor.TYPE_GYROSCOPE) != null)) {
            allowGyro = true;
            gyroscopeSensitivity = prefs.getInt(getString(R.string.gyro_mouse_sensitivity),100);
        }

        String singleTapSetting = prefs.getString(getString(R.string.mousepad_single_tap_key),
                getString(R.string.mousepad_default_single));
        String doubleTapSetting = prefs.getString(getString(R.string.mousepad_double_tap_key),
                getString(R.string.mousepad_default_double));
        String tripleTapSetting = prefs.getString(getString(R.string.mousepad_triple_tap_key),
                getString(R.string.mousepad_default_triple));
        String sensitivitySetting = prefs.getString(getString(R.string.mousepad_sensitivity_key),
                getString(R.string.mousepad_default_sensitivity));

        String accelerationProfileName = prefs.getString(getString(R.string.mousepad_acceleration_profile_key),
                getString(R.string.mousepad_default_acceleration_profile));

        mPointerAccelerationProfile = PointerAccelerationProfileFactory.getProfileWithName(accelerationProfileName);
>>>>>>> 6adb73bf

        applyPrefs();

        //Technically xdpi and ydpi should be handled separately,
        //but since ydpi is usually almost equal to xdpi, only xdpi is used for the multiplier.
        displayDpiMultiplier = StandardDpi / getResources().getDisplayMetrics().xdpi;

        final View decorView = getWindow().getDecorView();
        decorView.setOnSystemUiVisibilityChangeListener(visibility -> {
            if ((visibility & View.SYSTEM_UI_FLAG_FULLSCREEN) == 0) {

                int fullscreenType = 0;

                fullscreenType |= View.SYSTEM_UI_FLAG_HIDE_NAVIGATION;
                fullscreenType |= View.SYSTEM_UI_FLAG_FULLSCREEN;
                fullscreenType |= View.SYSTEM_UI_FLAG_IMMERSIVE_STICKY;

                getWindow().getDecorView().setSystemUiVisibility(fullscreenType);
            }
        });
    }

    @Override
    protected void onResume() {
        applyPrefs();

        if (allowGyro && !gyroEnabled) {
            mSensorManager.registerListener(this, mSensorManager.getDefaultSensor(Sensor.TYPE_GYROSCOPE), SensorManager.SENSOR_DELAY_GAME);
            gyroEnabled = true;
        }

        invalidateMenu();

        super.onResume();
    }

    @Override
    protected void onPause() {
        if (gyroEnabled) {
            mSensorManager.unregisterListener(this);
            gyroEnabled = false;
        }
        super.onPause();
    }

    @Override
    protected void onStop() {
        if (gyroEnabled) {
            mSensorManager.unregisterListener(this);
            gyroEnabled = false;
        }
        super.onStop();
    }

    @Override
    protected void onDestroy() {
        prefs.unregisterOnSharedPreferenceChangeListener(this);
        super.onDestroy();
    }

    @Override
    public boolean onCreateOptionsMenu(Menu menu) {
        MenuInflater inflater = getMenuInflater();
        inflater.inflate(R.menu.menu_mousepad, menu);

        boolean mouseButtonsEnabled = prefs
                .getBoolean(getString(R.string.mousepad_mouse_buttons_enabled_pref), true);
        menu.findItem(R.id.menu_right_click).setVisible(!mouseButtonsEnabled);
        menu.findItem(R.id.menu_middle_click).setVisible(!mouseButtonsEnabled);

        return true;
    }

    @Override
    public boolean onOptionsItemSelected(MenuItem item) {
        int id = item.getItemId();
        if (id == R.id.menu_right_click) {
            sendRightClick();
            return true;
        } else if (id == R.id.menu_middle_click) {
            sendMiddleClick();
            return true;
        } else if (id == R.id.menu_open_mousepad_settings) {
            Intent intent = new Intent(this, PluginSettingsActivity.class)
                    .putExtra(PluginSettingsActivity.EXTRA_DEVICE_ID, deviceId)
                    .putExtra(PluginSettingsActivity.EXTRA_PLUGIN_KEY, MousePadPlugin.class.getSimpleName());
            startActivity(intent);
            return true;
        } else if (id == R.id.menu_show_keyboard) {
            BackgroundService.RunWithPlugin(this, deviceId, MousePadPlugin.class, plugin -> {
                if (plugin.isKeyboardEnabled()) {
                    showKeyboard();
                } else {
                    Toast toast = Toast.makeText(this, R.string.mousepad_keyboard_input_not_supported, Toast.LENGTH_SHORT);
                    toast.show();
                }
            });
            return true;
        } else if (id == R.id.menu_open_compose_send) {
            BackgroundService.RunWithPlugin(this, deviceId, MousePadPlugin.class, plugin -> {
                if (plugin.isKeyboardEnabled()) {
                    showCompose();
                } else {
                    Toast toast = Toast.makeText(this, R.string.mousepad_keyboard_input_not_supported, Toast.LENGTH_SHORT);
                    toast.show();
                }
            });
            return true;
        } else {
            return super.onOptionsItemSelected(item);
        }
    }

    @Override
    public boolean onTouchEvent(MotionEvent event) {
        if (mMousePadGestureDetector.onTouchEvent(event)) {
            return true;
        }
        if (mDetector.onTouchEvent(event)) {
            return true;
        }

        int actionType = event.getAction();

        if (isScrolling) {
            if (actionType == MotionEvent.ACTION_UP) {
                isScrolling = false;
            } else {
                return false;

            }
        }

        switch (actionType) {
            case MotionEvent.ACTION_DOWN:
                mPrevX = event.getX();
                mPrevY = event.getY();
                break;
            case MotionEvent.ACTION_MOVE:
                mCurrentX = event.getX();
                mCurrentY = event.getY();

                BackgroundService.RunWithPlugin(this, deviceId, MousePadPlugin.class, plugin -> {
                    float deltaX = (mCurrentX - mPrevX) * displayDpiMultiplier * mCurrentSensitivity;
                    float deltaY = (mCurrentY - mPrevY) * displayDpiMultiplier * mCurrentSensitivity;

                    // Run the mouse delta through the pointer acceleration profile
                    mPointerAccelerationProfile.touchMoved(deltaX, deltaY, event.getEventTime());
                    mouseDelta = mPointerAccelerationProfile.commitAcceleratedMouseDelta(mouseDelta);

                    plugin.sendMouseDelta(mouseDelta.x, mouseDelta.y);

                    mPrevX = mCurrentX;
                    mPrevY = mCurrentY;
                });


                break;
        }
        return true;
    }

    @Override
    public boolean onDown(MotionEvent e) {
        return false;
    }

    @Override
    public void onShowPress(MotionEvent e) {
        //From GestureDetector, left empty
    }

    @Override
    public boolean onSingleTapUp(MotionEvent e) {
        return false;
    }

    @Override
    public boolean onGenericMotionEvent(MotionEvent e) {
        if (e.getAction() == MotionEvent.ACTION_SCROLL) {
            final float distanceY = e.getAxisValue(MotionEvent.AXIS_VSCROLL);

            accumulatedDistanceY += distanceY;

            if (accumulatedDistanceY > MinDistanceToSendGenericScroll || accumulatedDistanceY < -MinDistanceToSendGenericScroll) {
                sendScroll(accumulatedDistanceY);
                accumulatedDistanceY = 0;
            }
        }

        return super.onGenericMotionEvent(e);
    }

    @Override
    public boolean onScroll(MotionEvent e1, MotionEvent e2, final float distanceX, final float distanceY) {
        // If only one thumb is used then cancel the scroll gesture
        if (e2.getPointerCount() <= 1) {
            return false;
        }

        isScrolling = true;

        accumulatedDistanceY += distanceY;
        if (accumulatedDistanceY > MinDistanceToSendScroll || accumulatedDistanceY < -MinDistanceToSendScroll) {
            sendScroll(scrollDirection * accumulatedDistanceY);

            accumulatedDistanceY = 0;
        }

        return true;
    }

    @Override
    public void onLongPress(MotionEvent e) {
        getWindow().getDecorView().performHapticFeedback(HapticFeedbackConstants.VIRTUAL_KEY);
        BackgroundService.RunWithPlugin(this, deviceId, MousePadPlugin.class, MousePadPlugin::sendSingleHold);
    }

    @Override
    public boolean onFling(MotionEvent e1, MotionEvent e2, float velocityX, float velocityY) {
        return false;
    }

    @Override
    public boolean onSingleTapConfirmed(MotionEvent e) {
        switch (singleTapAction) {
            case LEFT:
                sendLeftClick();
                break;
            case RIGHT:
                sendRightClick();
                break;
            case MIDDLE:
                sendMiddleClick();
                break;
            default:
        }
        return true;
    }

    @Override
    public boolean onDoubleTap(MotionEvent e) {
        BackgroundService.RunWithPlugin(this, deviceId, MousePadPlugin.class, MousePadPlugin::sendDoubleClick);
        return true;
    }

    @Override
    public boolean onDoubleTapEvent(MotionEvent e) {
        return false;
    }

    @Override
    public boolean onTripleFingerTap(MotionEvent ev) {
        switch (tripleTapAction) {
            case LEFT:
                sendLeftClick();
                break;
            case RIGHT:
                sendRightClick();
                break;
            case MIDDLE:
                sendMiddleClick();
                break;
            default:
        }
        return true;
    }

    @Override
    public boolean onDoubleFingerTap(MotionEvent ev) {
        switch (doubleTapAction) {
            case LEFT:
                sendLeftClick();
                break;
            case RIGHT:
                sendRightClick();
                break;
            case MIDDLE:
                sendMiddleClick();
                break;
            default:
        }
        return true;
    }

    @Override
    public void onSharedPreferenceChanged(SharedPreferences sharedPreferences, String key) {
        if (prefsApplied) prefsApplied = false;
    }


    private void sendLeftClick() {
        BackgroundService.RunWithPlugin(this, deviceId, MousePadPlugin.class, MousePadPlugin::sendLeftClick);
    }

    private void sendMiddleClick() {
        BackgroundService.RunWithPlugin(this, deviceId, MousePadPlugin.class, MousePadPlugin::sendMiddleClick);
    }

    private void sendRightClick() {
        BackgroundService.RunWithPlugin(this, deviceId, MousePadPlugin.class, MousePadPlugin::sendRightClick);
    }

    private void sendScroll(final float y) {
        BackgroundService.RunWithPlugin(this, deviceId, MousePadPlugin.class, plugin -> plugin.sendScroll(0, y));
    }

    //TODO: Does not work on KitKat with or without requestFocus()
    private void showKeyboard() {
        InputMethodManager imm = ContextCompat.getSystemService(this, InputMethodManager.class);
        keyListenerView.requestFocus();
        imm.toggleSoftInputFromWindow(keyListenerView.getWindowToken(), 0, 0);
    }

    private void showCompose() {
        Intent intent = new Intent(this, ComposeSendActivity.class);
        intent.putExtra("org.kde.kdeconnect.Plugins.MousePadPlugin.deviceId", deviceId);
        startActivity(intent);
    }

    private void applyPrefs() {
        if (prefsApplied) return;

        if (prefs.getBoolean(getString(R.string.mousepad_scroll_direction), false)) {
            scrollDirection = -1;
        } else {
            scrollDirection = 1;
        }

        allowGyro = isGyroSensorAvailable() && prefs.getBoolean(getString(R.string.gyro_mouse_enabled), false);

        String singleTapSetting = prefs.getString(getString(R.string.mousepad_single_tap_key),
                getString(R.string.mousepad_default_single));
        String doubleTapSetting = prefs.getString(getString(R.string.mousepad_double_tap_key),
                getString(R.string.mousepad_default_double));
        String tripleTapSetting = prefs.getString(getString(R.string.mousepad_triple_tap_key),
                getString(R.string.mousepad_default_triple));
        String sensitivitySetting = prefs.getString(getString(R.string.mousepad_sensitivity_key),
                getString(R.string.mousepad_default_sensitivity));

        String accelerationProfileName = prefs.getString(getString(R.string.mousepad_acceleration_profile_key),
                getString(R.string.mousepad_default_acceleration_profile));

        mPointerAccelerationProfile = PointerAccelerationProfileFactory.getProfileWithName(accelerationProfileName);

        singleTapAction = ClickType.fromString(singleTapSetting);
        doubleTapAction = ClickType.fromString(doubleTapSetting);
        tripleTapAction = ClickType.fromString(tripleTapSetting);

        switch (sensitivitySetting) {
            case "slowest":
                mCurrentSensitivity = 0.2f;
                break;
            case "aboveSlowest":
                mCurrentSensitivity = 0.5f;
                break;
            case "default":
                mCurrentSensitivity = 1.0f;
                break;
            case "aboveDefault":
                mCurrentSensitivity = 1.5f;
                break;
            case "fastest":
                mCurrentSensitivity = 2.0f;
                break;
            default:
                mCurrentSensitivity = 1.0f;
                return;
        }

        if (prefs.getBoolean(getString(R.string.mousepad_mouse_buttons_enabled_pref), true)) {
            findViewById(R.id.mouse_buttons).setVisibility(View.VISIBLE);
        } else {
            findViewById(R.id.mouse_buttons).setVisibility(View.GONE);
        }

        prefsApplied = true;
    }

    private boolean isGyroSensorAvailable() {
        return mSensorManager.getDefaultSensor(Sensor.TYPE_GYROSCOPE) != null;
    }

    @Override
    public boolean onSupportNavigateUp() {
        super.onBackPressed();
        return true;
    }
}<|MERGE_RESOLUTION|>--- conflicted
+++ resolved
@@ -117,9 +117,7 @@
         final float nX = X;
         final float nY = Y;
 
-        BackgroundService.RunWithPlugin(this, deviceId, MousePadPlugin.class, plugin -> {
-            plugin.sendMouseDelta(nX, nY);
-        });
+        BackgroundService.RunWithPlugin(this, deviceId, MousePadPlugin.class, plugin -> plugin.sendMouseDelta(nX, nY));
     }
 
     @Override
@@ -148,35 +146,8 @@
         keyListenerView = findViewById(R.id.keyListener);
         keyListenerView.setDeviceId(deviceId);
 
-<<<<<<< HEAD
         prefs = PreferenceManager.getDefaultSharedPreferences(this);
         prefs.registerOnSharedPreferenceChangeListener(this);
-=======
-        SharedPreferences prefs = PreferenceManager.getDefaultSharedPreferences(this);
-        if (prefs.getBoolean(getString(R.string.mousepad_scroll_direction), false)) {
-            scrollDirection = -1;
-        } else {
-            scrollDirection = 1;
-        }
-        if ((prefs.getBoolean(getString(R.string.gyro_mouse_enabled), false)) && (mSensorManager.getDefaultSensor(Sensor.TYPE_GYROSCOPE) != null)) {
-            allowGyro = true;
-            gyroscopeSensitivity = prefs.getInt(getString(R.string.gyro_mouse_sensitivity),100);
-        }
-
-        String singleTapSetting = prefs.getString(getString(R.string.mousepad_single_tap_key),
-                getString(R.string.mousepad_default_single));
-        String doubleTapSetting = prefs.getString(getString(R.string.mousepad_double_tap_key),
-                getString(R.string.mousepad_default_double));
-        String tripleTapSetting = prefs.getString(getString(R.string.mousepad_triple_tap_key),
-                getString(R.string.mousepad_default_triple));
-        String sensitivitySetting = prefs.getString(getString(R.string.mousepad_sensitivity_key),
-                getString(R.string.mousepad_default_sensitivity));
-
-        String accelerationProfileName = prefs.getString(getString(R.string.mousepad_acceleration_profile_key),
-                getString(R.string.mousepad_default_acceleration_profile));
-
-        mPointerAccelerationProfile = PointerAccelerationProfileFactory.getProfileWithName(accelerationProfileName);
->>>>>>> 6adb73bf
 
         applyPrefs();
 
@@ -507,6 +478,7 @@
         }
 
         allowGyro = isGyroSensorAvailable() && prefs.getBoolean(getString(R.string.gyro_mouse_enabled), false);
+        if (allowGyro) gyroscopeSensitivity = prefs.getInt(getString(R.string.gyro_mouse_sensitivity),100);
 
         String singleTapSetting = prefs.getString(getString(R.string.mousepad_single_tap_key),
                 getString(R.string.mousepad_default_single));
@@ -565,4 +537,4 @@
         super.onBackPressed();
         return true;
     }
-}+}
