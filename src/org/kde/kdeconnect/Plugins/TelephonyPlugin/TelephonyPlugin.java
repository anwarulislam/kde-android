--- conflicted
+++ resolved
@@ -241,11 +241,7 @@
             np.set("messageBody",messageBody);
         }
 
-<<<<<<< HEAD
         String phoneNumber = messages.get(0).getOriginatingAddress();
-        Map<String, String> contactInfo = ContactsHelper.phoneNumberLookup(context, phoneNumber);
-=======
-        String phoneNumber = message.getOriginatingAddress();
 
         int permissionCheck = ContextCompat.checkSelfPermission(context,
                 Manifest.permission.READ_CONTACTS);
@@ -261,7 +257,6 @@
                 np.set("phoneThumbnail", ContactsHelper.photoId64Encoded(context, contactInfo.get("photoID")));
             }
         }
->>>>>>> 569ae488
         if (phoneNumber != null) {
             np.set("phoneNumber", phoneNumber);
         }
