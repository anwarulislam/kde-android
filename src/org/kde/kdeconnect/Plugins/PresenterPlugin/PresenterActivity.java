--- conflicted
+++ resolved
@@ -154,16 +154,11 @@
     @Override
     protected void onStop() {
         super.onStop();
-<<<<<<< HEAD
-=======
 
         if (sensorManager != null) {
             // Make sure we don't leave the listener on
             sensorManager.unregisterListener(this);
         }
-
-        BackgroundService.removeGuiInUseCounter(this);
->>>>>>> 2595d97f
 
         if (mMediaSession != null) {
             PowerManager pm = (PowerManager) this.getSystemService(Context.POWER_SERVICE);
