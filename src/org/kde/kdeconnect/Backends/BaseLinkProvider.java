--- conflicted
+++ resolved
@@ -20,6 +20,9 @@
 
 package org.kde.kdeconnect.Backends;
 
+import android.util.Log;
+
+import org.kde.kdeconnect.Backends.BaseLink;
 import org.kde.kdeconnect.NetworkPackage;
 
 import java.util.ArrayList;
@@ -27,16 +30,12 @@
 
 public abstract class BaseLinkProvider {
 
-<<<<<<< HEAD
-    private final ArrayList<ConnectionReceiver> connectionReceivers = new ArrayList<ConnectionReceiver>();
+    private final CopyOnWriteArrayList<ConnectionReceiver> connectionReceivers = new CopyOnWriteArrayList<>();
     protected BasePairingHandler pairingHandler;
 
     public BasePairingHandler getPairingHandler() {
         return pairingHandler;
     }
-=======
-    private final CopyOnWriteArrayList<ConnectionReceiver> connectionReceivers = new CopyOnWriteArrayList<>();
->>>>>>> 291abdde
 
     public interface ConnectionReceiver {
         void onConnectionReceived(NetworkPackage identityPackage, BaseLink link);
