--- conflicted
+++ resolved
@@ -24,6 +24,8 @@
 import android.content.SharedPreferences;
 import android.util.Log;
 
+import org.apache.mina.core.future.WriteFuture;
+import org.apache.mina.core.session.IoSession;
 import org.json.JSONObject;
 import org.kde.kdeconnect.Backends.BaseLink;
 import org.kde.kdeconnect.Backends.BaseLinkProvider;
@@ -43,7 +45,6 @@
 import java.nio.channels.NotYetConnectedException;
 import java.security.PrivateKey;
 import java.security.PublicKey;
-<<<<<<< HEAD
 import java.util.ArrayList;
 
 import javax.net.ssl.SSLContext;
@@ -53,8 +54,6 @@
 import io.netty.channel.ChannelFuture;
 import io.netty.channel.ChannelFutureListener;
 import io.netty.util.AttributeKey;
-=======
->>>>>>> 291abdde
 
 public class LanLink extends BaseLink {
 
@@ -66,16 +65,11 @@
 
     @Override
     public void disconnect() {
-<<<<<<< HEAD
+        closeSocket();
+    }
+
+    public void closeSocket() {
         if (channel == null) {
-=======
-        closeSocket();
-        super.disconnect();
-    }
-
-    public void closeSocket() {
-        if (session == null) {
->>>>>>> 291abdde
             Log.e("KDE/LanLink", "Not yet connected");
             return;
         }
@@ -86,8 +80,8 @@
         this.onSsl = value;
     }
 
-    public LanLink(Context context,Channel channel, String deviceId, BaseLinkProvider linkProvider) {
-        super(context, deviceId, linkProvider);
+    public LanLink(Context context,Channel channel, String deviceId, BaseLinkProvider linkProvider, ConnectionStarted connectionSource) {
+        super(context, deviceId, linkProvider, connectionSource);
         this.channel = channel;
         this.startTime = System.currentTimeMillis();
     }
@@ -96,7 +90,6 @@
         return startTime;
     }
 
-<<<<<<< HEAD
     @Override
     public String getName() {
         return "LanLink";
@@ -122,11 +115,6 @@
                 }
             }
         });
-=======
-    public LanLink(IoSession session, String deviceId, BaseLinkProvider linkProvider, ConnectionStarted connectionSource) {
-        super(deviceId, linkProvider, connectionSource);
-        this.session = session;
->>>>>>> 291abdde
     }
 
     //Blocking, do not call from main thread
@@ -156,18 +144,10 @@
             }
 
             //Send body of the network package
-<<<<<<< HEAD
             ChannelFuture future = channel.writeAndFlush(np.serialize()).sync();
             if (!future.isSuccess()) {
                 Log.e("KDE/sendPackage", "!future.isWritten()");
                 callback.sendFailure(future.cause());
-=======
-            WriteFuture future = session.write(np.serialize());
-            future.awaitUninterruptibly();
-            if (!future.isWritten()) {
-                //Log.e("KDE/sendPackage", "!future.isWritten()");
-                callback.sendFailure(future.getException());
->>>>>>> 291abdde
                 return;
             }
 
